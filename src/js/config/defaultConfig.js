lm.config.defaultConfig = {
	openPopouts:[],
	settings:{
		hasHeaders: true,
		constrainDragToContainer: true,
		reorderEnabled: true,
		selectionEnabled: false,
		popoutWholeStack: false,
		blockedPopoutsThrowError: true,
		closePopoutsOnUnload: true,
		showPopoutIcon: true,
		showMaximiseIcon: true,
		showCloseIcon: true,
<<<<<<< HEAD
    responsive: true
=======
    responsiveMode: 'onload' // Can be onload, always, or none.
>>>>>>> 2ae67bc9
	},
	dimensions: {
		borderWidth: 5,
		minItemHeight: 10,
		minItemWidth: 10,
		headerHeight: 20,
		dragProxyWidth: 300,
		dragProxyHeight: 200
	},
	labels: {
		close: 'close',
		maximise: 'maximise',
		minimise: 'minimise',
		popout: 'open in new window',
		popin: 'pop in',
		tabDropdown: 'additional tabs'
	}
};<|MERGE_RESOLUTION|>--- conflicted
+++ resolved
@@ -11,11 +11,7 @@
 		showPopoutIcon: true,
 		showMaximiseIcon: true,
 		showCloseIcon: true,
-<<<<<<< HEAD
-    responsive: true
-=======
     responsiveMode: 'onload' // Can be onload, always, or none.
->>>>>>> 2ae67bc9
 	},
 	dimensions: {
 		borderWidth: 5,
