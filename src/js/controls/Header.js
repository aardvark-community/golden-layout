--- conflicted
+++ resolved
@@ -147,17 +147,11 @@
 	 */
 	position: function( position ) {
 		var previous = this.parent._header.show;
-<<<<<<< HEAD
-		if ( this.parent._docker && this.parent._docker.docked )
+		if( this.parent._docker && this.parent._docker.docked )
 			throw new Error( 'Can\'t change header position in docked stack' );
-		if ( previous && !this.parent._side )
-		  previous = 'top';
-		if ( position !== undefined && this.parent._header.show != position ) {
-=======
 		if( previous && !this.parent._side )
 			previous = 'top';
 		if( position !== undefined && this.parent._header.show != position ) {
->>>>>>> 4ab7cfac
 			this.parent._header.show = position;
 			this.parent._setupHeaderPosition();
 		}
@@ -173,12 +167,8 @@
 	 * @returns {Boolean} Whether the action was successful
 	 */
 	_$setClosable: function( isClosable ) {
-<<<<<<< HEAD
 		this._canDestroy = isClosable || this.tabs.length > 1;
-		if ( this.closeButton && this._isClosable() ) {
-=======
 		if( this.closeButton && this._isClosable() ) {
->>>>>>> 4ab7cfac
 			this.closeButton.element[ isClosable ? "show" : "hide" ]();
 			return true;
 		}
