--- conflicted
+++ resolved
@@ -4,28 +4,17 @@
   var layout = queryParams.layout || '';
   var config = null;
   switch (layout.toLowerCase()) {
-<<<<<<< HEAD
     case 'responsive':
       config = createResponsiveConfig();
-=======
+      break;
     case 'tab-dropdown':
       config = createTabDropdownConfig();
->>>>>>> b0f6d28e
       break;
     default:
       config = createStandardConfig();
       break;
   }
 
-<<<<<<< HEAD
-  window.myLayout = new GoldenLayout( config );
-
-  myLayout.registerComponent( 'hey', function( container, state ) {
-    if( state.bg ) {
-      container
-        .getElement()
-        .text( 'hey');
-=======
   window.myLayout = new GoldenLayout(config);
 
   myLayout.registerComponent('hey', function (container, state) {
@@ -33,7 +22,6 @@
       container
         .getElement()
         .text('hey');
->>>>>>> b0f6d28e
     }
   });
 
@@ -41,11 +29,7 @@
 
   function getQueryParams() {
     var params = {};
-<<<<<<< HEAD
     window.location.search.replace(/^\?/, '').split('&').forEach(function(pair) {
-=======
-    window.location.search.replace(/^\?/, '').split('&').forEach(function (pair) {
->>>>>>> b0f6d28e
       var parts = pair.split('=');
       if (parts.length > 1) {
         params[decodeURIComponent(parts[0]).toLowerCase()] = decodeURIComponent(parts[1]);
@@ -143,7 +127,6 @@
     };
   }
 
-<<<<<<< HEAD
   function createResponsiveConfig() {
     return {
         settings: {
@@ -240,7 +223,12 @@
                 }
               ]
             }
-=======
+          ]
+        }
+      ]
+    };    
+  }    
+
   function createTabDropdownConfig() {
     return {
       content: [
@@ -359,7 +347,6 @@
             componentName: 'hey',
             componentState: { bg: 'golden_layout_text.png' }
           }
->>>>>>> b0f6d28e
           ]
         }
       ]
